import datetime as dt
import json
import time
from copy import deepcopy
from dataclasses import dataclass, field
from functools import cached_property, lru_cache
from pathlib import Path
<<<<<<< HEAD
from typing import Callable, Dict, List, Literal, Optional, Tuple, Union
=======
from typing import Callable, Dict, List, Literal, Tuple, Union
>>>>>>> cbdeee5c

import gif
import matplotlib.pyplot as plt
import numpy as np
import torch
import tqdm
import typer
import xarray as xr
from skimage.transform import resize
from torch.utils.data import DataLoader, Dataset

from py4cast.datasets.base import (
    DatasetABC,
    DatasetInfo,
    Grid,
    GridConfig,
    Item,
    NamedTensor,
<<<<<<< HEAD
    Param,
    ParamConfig,
    Period,
    Sample,
    Settings,
=======
    ParamConfig,
    Period,
    SamplePreprocSettings,
>>>>>>> cbdeee5c
    Stats,
    TorchDataloaderSettings,
    WeatherParam,
    collate_fn,
    get_param_list,
)
from py4cast.datasets.titan.settings import (
    DEFAULT_CONFIG,
    FORMATSTR,
    METADATA,
    SCRATCH_PATH,
)
from py4cast.forcingutils import generate_toa_radiation_forcing, get_year_hour_forcing
from py4cast.plots import DomainInfo
from py4cast.utils import merge_dicts

app = typer.Typer()


def get_weight_per_lvl(
    level: int,
    level_type: Literal["isobaricInhPa", "heightAboveGround", "surface", "meanSea"],
):
    if level_type == "isobaricInhPa":
        return 1 + (level) / (1000)
    else:
        return 2


#############################################################
#                            GRID                           #
#############################################################


def load_grid_info(name: str) -> GridConfig:
    path = SCRATCH_PATH / f"conf_{name}.grib"
    conf_ds = xr.open_dataset(path)
    grid_info = METADATA["GRIDS"][name]
    full_size = grid_info["size"]
    landsea_mask = None
    grid_conf = GridConfig(
        full_size,
        conf_ds.latitude.values,
        conf_ds.longitude.values,
        conf_ds.h.values,
        landsea_mask,
    )
    return grid_conf


#############################################################
#                              PARAMS                       #
#############################################################


def load_param_info(name: str) -> ParamConfig:
    info = METADATA["WEATHER_PARAMS"][name]
    grib_name = info["grib"]
    grib_param = info["param"]
    unit = info["unit"]
    level_type = info["type_level"]
    long_name = info["long_name"]
    grid = info["grid"]
    if grid not in ["PAAROME_1S100", "PAAROME_1S40", "PA_01D"]:
        raise NotImplementedError(
            "Parameter native grid must be in ['PAAROME_1S100', 'PAAROME_1S40', 'PA_01D']"
        )
    return ParamConfig(unit, level_type, long_name, grid, grib_name, grib_param)


<<<<<<< HEAD
def get_grid_coords(param: Param) -> List[int]:
=======
def get_grid_coords(param: WeatherParam) -> List[int]:
>>>>>>> cbdeee5c
    return METADATA["GRIDS"][param.grid.name]["extent"]


def get_filepath(
    ds_name: str,
<<<<<<< HEAD
    param: Param,
=======
    param: WeatherParam,
>>>>>>> cbdeee5c
    date: dt.datetime,
    file_format: Literal["npy", "grib"],
) -> Path:
    """
    Returns the path of the file containing the parameter data.
    - in grib format, data is grouped by level type.
    - in npy format, data is saved as npy, rescaled to the wanted grid, and each
    2D array is saved as one file to optimize IO during training."""
    if file_format == "grib":
        folder = SCRATCH_PATH / "grib" / date.strftime(FORMATSTR)
        return folder / param.grib_name
    else:
        npy_path = get_dataset_path(ds_name, param.grid) / "data"
        filename = f"{param.name}_{param.level}_{param.level_type}.npy"
        return npy_path / date.strftime(FORMATSTR) / filename


<<<<<<< HEAD
def process_sample_dataset(ds_name: str, date: dt.datetime, params: List[Param]):
=======
def process_sample_dataset(ds_name: str, date: dt.datetime, params: List[WeatherParam]):
>>>>>>> cbdeee5c
    """Saves each 2D parameter data of the given date as one NPY file."""
    for param in params:
        dest_file = get_filepath(ds_name, param, date, "npy")
        dest_file.parent.mkdir(exist_ok=True)
        if not dest_file.exists():
            try:
                arr = load_data_from_disk(ds_name, param, date, "grib")
                np.save(dest_file, arr)
            except Exception as e:
                print(e)
                print(
                    f"WARNING: Could not load grib data {param.name} {param.level} {date}. Skipping sample."
                )
                break


def fit_to_grid(
<<<<<<< HEAD
    param: Param,
    arr: np.ndarray,
    lons: np.ndarray,
    lats: np.ndarray,
    get_grid_coords: Callable[[Param], List[str]],
=======
    param: WeatherParam,
    arr: np.ndarray,
    lons: np.ndarray,
    lats: np.ndarray,
    get_grid_coords: Callable[[WeatherParam], List[str]],
>>>>>>> cbdeee5c
) -> np.ndarray:
    # already on good grid, nothing to do:
    if param.grid.name == param.native_grid:
        return arr

    # crop arpege data to arome domain:
    if param.native_grid == "PA_01D" and param.grid.name in [
        "PAAROME_1S100",
        "PAAROME_1S40",
    ]:
        grid_coords = get_grid_coords(param)
        # Mask ARPEGE data to AROME bounding box
        mask_lon = (lons >= grid_coords[2]) & (lons <= grid_coords[3])
        mask_lat = (lats >= grid_coords[1]) & (lats <= grid_coords[0])
        arr = arr[mask_lat, :][:, mask_lon]

    anti_aliasing = param.grid.name == "PAAROME_1S40"  # True if downsampling
    # upscale or downscale to grid resolution:
    return resize(arr, param.grid.full_size, anti_aliasing=anti_aliasing)
<<<<<<< HEAD


@lru_cache(maxsize=50)
def read_grib(path_grib: Path) -> xr.Dataset:
    return xr.load_dataset(path_grib, engine="cfgrib", backend_kwargs={"indexpath": ""})
=======


@lru_cache(maxsize=50)
def read_grib(path_grib: Path) -> xr.Dataset:
    return xr.load_dataset(path_grib, engine="cfgrib", backend_kwargs={"indexpath": ""})


def load_data_grib(param: WeatherParam, path: Path) -> np.ndarray:
    ds = read_grib(path)
    assert param.grib_param is not None
    level_type = ds[param.grib_param].attrs["GRIB_typeOfLevel"]
    lats = ds.latitude.values
    lons = ds.longitude.values
    if level_type != "isobaricInhPa":  # Only one level
        arr = ds[param.grib_param].values
    else:
        arr = ds[param.grib_param].sel(isobaricInhPa=param.level).values
    return arr, lons, lats


def load_data_from_disk(
    ds_name: str,
    param: WeatherParam,
    date: dt.datetime,
    file_format: Literal["npy", "grib"] = "grib",
):
    """
    Function to load invidiual parameter and lead time from a file stored in disk
    """
    data_path = get_filepath(ds_name, param, date, file_format)
    if file_format == "grib":
        arr, lons, lats = load_data_grib(param, data_path)
        arr = fit_to_grid(arr, lons, lats)
    else:
        arr = np.load(data_path)

    subdomain = param.grid.subdomain
    arr = arr[subdomain[0] : subdomain[1], subdomain[2] : subdomain[3]]
    if file_format == "grib":
        arr = arr[::-1]
    return arr  # invert latitude


def exists(
    ds_name: str,
    param: WeatherParam,
    date: dt.datetime,
    file_format: Literal["npy", "grib"] = "grib",
) -> bool:
    filepath = get_filepath(ds_name, param, date, file_format)
    return filepath.exists()


def get_param_tensor(
    param: WeatherParam,
    stats: Stats,
    dates: List[dt.datetime],
    settings: SamplePreprocSettings,
    no_standardize: bool = False,
) -> torch.tensor:
    """
    Fetch data on disk fo the given parameter and all involved dates
    Unless specified, normalize the samples with parameter-specific constants
    returns a tensor
    """
    arrays = [
        load_data_from_disk(settings.dataset_name, param, date, settings.file_format)
        for date in dates
    ]
    arr = np.stack(arrays)
    # Extend dimension to match 3D (level dimension)
    if len(arr.shape) != 4:
        arr = np.expand_dims(arr, axis=1)
    arr = np.transpose(arr, axes=[0, 2, 3, 1])  # shape = (steps, lvl, x, y)
    if settings.standardize and not no_standardize:
        name = param.parameter_short_name
        means = np.asarray(stats[name]["mean"])
        std = np.asarray(stats[name]["std"])
        arr = (arr - means) / std
    return torch.from_numpy(arr)


def generate_forcings(
    date: dt.datetime, output_terms: Tuple[float], grid: Grid
) -> List[NamedTensor]:
    """
    Generate all the forcing in this function.
    Return a list of NamedTensor.
    """
    lforcings = []
    time_forcing = NamedTensor(  # doy : day_of_year
        feature_names=["cos_hour", "sin_hour", "cos_doy", "sin_doy"],
        tensor=get_year_hour_forcing(date, output_terms).type(torch.float32),
        names=["timestep", "features"],
    )
    solar_forcing = NamedTensor(
        feature_names=["toa_radiation"],
        tensor=generate_toa_radiation_forcing(
            grid.lat, grid.lon, date, output_terms
        ).type(torch.float32),
        names=["timestep", "lat", "lon", "features"],
    )
    lforcings.append(time_forcing)
    lforcings.append(solar_forcing)

    return lforcings


#############################################################
#                            SAMPLE                         #
#############################################################


@dataclass(slots=True)
class Sample:
    """Describes a sample"""

    date_t0: dt.datetime
    settings: SamplePreprocSettings
    params: List[WeatherParam]
    stats: Stats
    grid: Grid
    pred_timesteps: Tuple[float] = field(init=False)  # gaps in hours btw step and t0
    all_dates: Tuple[dt.datetime] = field(init=False)  # date of each step

    def __post_init__(self):
        """Setups time variables to be able to define a sample.
        For example for n_inputs = 2, n_preds = 3, step_duration = 3h:
        all_steps = [-1, 0, 1, 2, 3]
        all_timesteps = [-3h, 0h, 3h, 6h, 9h]
        pred_timesteps = [3h, 6h, 9h]
        all_dates = [24/10/22 21:00,  24/10/23 00:00, 24/10/23 03:00, 24/10/23 06:00, 24/10/23 09:00]
        """
        n_inputs, n_preds = self.settings.num_input_steps, self.settings.num_pred_steps
        all_steps = list(range(-n_inputs + 1, n_preds + 1))
        all_timesteps = [self.settings.step_duration * step for step in all_steps]
        self.pred_timesteps = all_timesteps[-n_preds:]
        self.all_dates = [self.date_t0 + dt.timedelta(hours=ts) for ts in all_timesteps]

    def __repr__(self):
        return f"Date T0 {self.date_t0}, leadtimes {self.pred_timesteps}"
>>>>>>> cbdeee5c


<<<<<<< HEAD
def load_data_grib(param: Param, path: Path) -> np.ndarray:
    ds = read_grib(path)
    assert param.grib_param is not None
    level_type = ds[param.grib_param].attrs["GRIB_typeOfLevel"]
    lats = ds.latitude.values
    lons = ds.longitude.values
    if level_type != "isobaricInhPa":  # Only one level
        arr = ds[param.grib_param].values
    else:
        arr = ds[param.grib_param].sel(isobaricInhPa=param.level).values
    return arr, lons, lats


def load_data_from_disk(
    ds_name: str,
    param: Param,
    date: dt.datetime,
    # the member parameter is not accessed if irrelevant
    member: int = 0,
    file_format: Literal["npy", "grib"] = "grib",
):
    """
    Function to load invidiual parameter and lead time from a file stored in disk
    """
    data_path = get_filepath(ds_name, param, date, file_format)
    if file_format == "grib":
        arr, lons, lats = load_data_grib(param, data_path)
        arr = fit_to_grid(arr, lons, lats)
    else:
        arr = np.load(data_path)

    subdomain = param.grid.subdomain
    arr = arr[subdomain[0] : subdomain[1], subdomain[2] : subdomain[3]]
    if file_format == "grib":
        arr = arr[::-1]
    return arr  # invert latitude


def exists(
    ds_name: str,
    param: Param,
    timestamps: Timestamps,
    file_format: Literal["npy", "grib"] = "grib",
) -> bool:
    for date in timestamps["validity_times"]:
        filepath = get_filepath(ds_name, param, date, file_format)
        if not filepath.exists():
            return False
    return True


def valid_timestamp(n_inputs: int, timestamps: Timestamps) -> bool:
    # avoiding duplicating samples on days border (00h00 +/ -1 <-> 24h00 +/- 1)
    term_0 = timestamps.terms[n_inputs - 1]
    if term_0 > np.timedelta64(23, "h"):
        return False
    return True


@dataclass
class Timestamps:
    """
    Describe all timestamps in a sample.
    It contains
        datetime, terms, validity times

    If n_inputs = 2, n_preds = 2, terms will be (-1, 0, 1, 2) * step_duration
     where step_duration is typically an integer multiple of 1 hour

    validity times correspond to the addition of terms to the reference datetime
    """

    # date and hour of the reference time
    datetime: dt.datetime
    # terms are time deltas vis-à-vis the last input time step.
    terms: List[np.int64]

    # validity times are complete datetimes
    validity_times: List[dt.datetime]


def get_param_tensor(
    param: Param,
    stats: Stats,
    timestamps: Timestamps,
    settings: Settings,
    standardize: bool = True,
    member: int = 0,
) -> torch.tensor:
    """
    Fetch data on disk fo the given parameter and all involved dates
    Unless specified, normalize the samples with parameter-specific constants
    returns a tensor
    """
    dates = timestamps["validity_times"]
    arrays = [
        load_data_from_disk(
            settings.dataset_name, param, date, member, settings.file_format
=======
        Args:
            param_list (List): List of parameters
        Returns:
            Boolean: Whether the sample is available or not
        """
        for date in self.all_dates:
            for param in self.params:
                if not exists(
                    self.settings.dataset_name, param, date, self.settings.file_format
                ):
                    print("invalid sample")
                    return False
        return True

    def load(self, no_standardize: bool = False) -> Item:
        """
        Return inputs, outputs, forcings as tensors concatenated into a Item.
        """
        linputs, loutputs = [], []

        # Reading parameters from files
        for param in self.params:
            state_kwargs = {
                "feature_names": [param.parameter_short_name],
                "names": ["timestep", "lat", "lon", "features"],
            }
            if param.kind == "input":
                # forcing is taken for every predicted step
                dates = self.all_dates[-self.settings.num_pred_steps :]
                tensor = get_param_tensor(
                    param, self.stats, dates, self.settings, no_standardize
                )
                tmp_state = NamedTensor(tensor=tensor, **deepcopy(state_kwargs))

            elif param.kind == "output":
                dates = self.all_dates[-self.settings.num_pred_steps :]
                tensor = get_param_tensor(
                    param, self.stats, dates, self.settings, no_standardize
                )
                tmp_state = NamedTensor(tensor=tensor, **deepcopy(state_kwargs))
                loutputs.append(tmp_state)

            else:  # input_output
                tensor = get_param_tensor(
                    param, self.stats, self.all_dates, self.settings, no_standardize
                )
                state_kwargs["names"][0] = "timestep"
                tmp_state = NamedTensor(
                    tensor=tensor[-self.settings.num_pred_steps :],
                    **deepcopy(state_kwargs),
                )

                loutputs.append(tmp_state)
                tmp_state = NamedTensor(
                    tensor=tensor[: self.settings.num_input_steps],
                    **deepcopy(state_kwargs),
                )
                linputs.append(tmp_state)

        lforcings = generate_forcings(
            date=self.date_t0, output_terms=self.pred_timesteps, grid=self.grid
        )

        for forcing in lforcings:
            forcing.unsqueeze_and_expand_from_(linputs[0])

        return Item(
            inputs=NamedTensor.concat(linputs),
            outputs=NamedTensor.concat(loutputs),
            forcing=NamedTensor.concat(lforcings),
>>>>>>> cbdeee5c
        )
        for date in dates
    ]
    arr = np.stack(arrays)
    # Extend dimension to match 3D (level dimension)
    if len(arr.shape) != 4:
        arr = np.expand_dims(arr, axis=1)
    arr = np.transpose(arr, axes=[0, 2, 3, 1])  # shape = (steps, lvl, x, y)
    if standardize:
        name = param.parameter_short_name
        means = np.asarray(stats[name]["mean"])
        std = np.asarray(stats[name]["std"])
        arr = (arr - means) / std
    return torch.from_numpy(arr)


def generate_forcings(
    date: dt.datetime, output_terms: Tuple[float], grid: Grid
) -> List[NamedTensor]:
    """
    Generate all the forcing in this function.
    Return a list of NamedTensor.
    """
    lforcings = []
    time_forcing = NamedTensor(  # doy : day_of_year
        feature_names=["cos_hour", "sin_hour", "cos_doy", "sin_doy"],
        tensor=get_year_hour_forcing(date, output_terms).type(torch.float32),
        names=["timestep", "features"],
    )
    solar_forcing = NamedTensor(
        feature_names=["toa_radiation"],
        tensor=generate_toa_radiation_forcing(
            grid.lat, grid.lon, date, output_terms
        ).type(torch.float32),
        names=["timestep", "lat", "lon", "features"],
    )
    lforcings.append(time_forcing)
    lforcings.append(solar_forcing)

<<<<<<< HEAD
    return lforcings
=======
    def plot(self, item: Item, step: int, save_path: Path = None) -> None:
        # Retrieve the named tensor
        ntensor = item.inputs if step <= 0 else item.outputs

        # Retrieve the timestep data index
        if step <= 0:  # input step
            index_tensor = step + self.settings.num_input_steps - 1
        else:  # output step
            index_tensor = step - 1

        # Sort parameters by level, to plot each level on one line
        levels = sorted(list(set([p.level for p in self.params])))
        dict_params = {level: [] for level in levels}
        for param in self.params:
            if param.parameter_short_name in ntensor.feature_names:
                dict_params[param.level].append(param)

        # Groups levels 0m, 2m and 10m on one "surf" level
        dict_params["surf"] = []
        for lvl in [0, 2, 10]:
            if lvl in levels:
                dict_params["surf"] += dict_params.pop(lvl)

        # Plot settings
        kwargs = {"projection": self.grid.projection}
        nrows = len(dict_params.keys())
        ncols = max([len(param_list) for param_list in dict_params.values()])
        fig, axs = plt.subplots(nrows, ncols, figsize=(20, 15), subplot_kw=kwargs)

        for i, level in enumerate(dict_params.keys()):
            for j, param in enumerate(dict_params[level]):
                pname = param.parameter_short_name
                tensor = ntensor[pname][index_tensor, :, :, 0]
                arr = tensor.numpy()[::-1]  # invert latitude
                vmin, vmax = self.stats[pname]["min"], self.stats[pname]["max"]
                img = axs[i, j].imshow(
                    arr, vmin=vmin, vmax=vmax, extent=self.grid.grid_limits
                )
                axs[i, j].set_title(pname)
                axs[i, j].coastlines(resolution="50m")
                cbar = fig.colorbar(img, ax=axs[i, j], fraction=0.04, pad=0.04)
                cbar.set_label(param.unit)

        hours_delta = dt.timedelta(hours=self.settings.step_duration * step)
        plt.suptitle(f"Run: {self.date_t0} - Valid time: {self.date_t0 + hours_delta}")
        plt.tight_layout()

        if save_path is not None:
            plt.savefig(save_path)
            plt.close()

    @gif.frame
    def plot_frame(self, item: Item, step: int) -> None:
        self.plot(item, step)

    def plot_gif(self, save_path: Path):
        # We don't want to standardize data for plots
        item = self.load(no_standardize=True)
        frames = []
        n_inputs, n_preds = self.settings.num_input_steps, self.settings.num_pred_steps
        steps = list(range(-n_inputs + 1, n_preds + 1))
        for step in tqdm.tqdm(steps, desc="Making gif"):
            frame = self.plot_frame(item, step)
            frames.append(frame)
        gif.save(frames, str(save_path), duration=250)
>>>>>>> cbdeee5c


#############################################################
#                            DATASET                        #
#############################################################


def get_dataset_path(name: str, grid: Grid):
    str_subdomain = "-".join([str(i) for i in grid.subdomain])
    subdataset_name = f"{name}_{grid.name}_{str_subdomain}"
    return SCRATCH_PATH / "subdatasets" / subdataset_name


class TitanDataset(DatasetABC, Dataset):
    # Si on doit travailler avec plusieurs grilles, on fera un super dataset qui contient
    # plusieurs datasets chacun sur une seule grille
    def __init__(
        self,
        name: str,
        grid: Grid,
        period: Period,
<<<<<<< HEAD
        params: List[Param],
        settings: Settings,
=======
        params: List[WeatherParam],
        settings: SamplePreprocSettings,
>>>>>>> cbdeee5c
    ):
        self.name = name
        self.grid = grid
        if grid.name not in ["PAAROME_1S100", "PAAROME_1S40"]:
            raise NotImplementedError(
                "Grid must be in ['PAAROME_1S100', 'PAAROME_1S40']"
            )
        self.period = period
        self.params = params
        self.settings = settings
        self.shuffle = self.period.name == "train"
        self.cache_dir.mkdir(parents=True, exist_ok=True)

        n_input, n_pred = self.settings.num_input_steps, self.settings.num_pred_steps
        filename = f"valid_samples_{self.period.name}_{n_input}_{n_pred}.txt"
        self.valid_samples_file = self.cache_dir / filename

    @cached_property
    def dataset_info(self) -> DatasetInfo:
        """Returns a DatasetInfo object describing the dataset.

        Returns:
            DatasetInfo: _description_
        """
        shortnames = {
            "input": self.shortnames("input"),
            "input_output": self.shortnames("input_output"),
            "output": self.shortnames("output"),
        }
        return DatasetInfo(
            name=str(self),
            domain_info=self.domain_info,
            shortnames=shortnames,
            units=self.units,
            weather_dim=self.weather_dim,
            forcing_dim=self.forcing_dim,
            step_duration=self.period.step_duration,
            statics=self.statics,
            stats=self.stats,
            diff_stats=self.diff_stats,
            state_weights=self.state_weights,
        )

    @cached_property
    def sample_list(self):
        """Creates the list of samples."""
        print("Start creating samples...")
        stats = self.stats if self.settings.standardize else None

        n_inputs, n_preds, step_duration = (
            self.settings.num_input_steps,
            self.settings.num_pred_steps,
            self.period.step_duration,
        )

        sample_timesteps = [
            step_duration * step for step in range(-n_inputs + 1, n_preds + 1)
        ]
        all_timestamps = []
        for date in tqdm.tqdm(self.period.date_list):
            for term in self.period.terms_list:
                t0 = date + dt.timedelta(hours=term)
                validity_times = [
                    t0 + dt.timedelta(hours=ts) for ts in sample_timesteps
                ]
                terms = [dt.timedelta(t + term) for t in all_timesteps if t]

                timestamps = Timestamps(
                    datetime=date,
                    terms=terms,
                    validity_times=validity_times,
                )
                if valid_timestamp(n_input, timestamps):
                    all_timestamps.append(timestamps)

        samples = []
        for ts in all_timestamps:
            for member in self.settings.members:
                sample = Sample(
                    timestamps,
                    n_inputs,
                    self.settings,
                    self.params,
                    stats,
                    self.grid,
                    self.member,
                )
                if sample.is_valid():
                    samples.append(sample)

        print(f"--> All {len(samples)} {self.period.name} samples are now defined")
        return samples

    @cached_property
    def dataset_extra_statics(self):
        """Add the LandSea Mask to the statics."""
        return [
            NamedTensor(
                feature_names=["LandSeaMask"],
                tensor=torch.from_numpy(self.grid.landsea_mask)
                .type(torch.float32)
                .unsqueeze(2),
                names=["lat", "lon", "features"],
            )
        ]

    def __len__(self):
        return len(self.sample_list)

    @cached_property
    def forcing_dim(self) -> int:
        """Return the number of forcings."""
        res = 4  # For date (hour and year)
        res += 1  # For solar forcing
        for param in self.params:
            if param.kind == "input":
                res += 1
        return res

    @cached_property
    def weather_dim(self) -> int:
        """Return the dimension of pronostic variable."""
        res = 0
        for param in self.params:
            if param.kind == "input_output":
                res += 1
        return res

    def __getitem__(self, index: int) -> Item:
        sample = self.sample_list[index]
        item = sample.load()
        return item

    @classmethod
    def from_dict(
        cls,
        name: str,
        conf: dict,
        num_input_steps: int,
        num_pred_steps_train: int,
        num_pred_steps_val_test: int,
    ) -> Tuple["TitanDataset", "TitanDataset", "TitanDataset"]:

        conf["grid"]["load_grid_info_func"] = load_grid_info
        grid = Grid(**conf["grid"])

        param_list = get_param_list(conf, grid, load_param_info, get_weight_per_lvl)

<<<<<<< HEAD
        train_settings = Settings(
=======
        train_settings = SamplePreprocSettings(
>>>>>>> cbdeee5c
            name, num_input_steps, num_pred_steps_train, **conf["settings"]
        )
        train_period = Period(**conf["periods"]["train"], name="train")
        train_ds = TitanDataset(name, grid, train_period, param_list, train_settings)

<<<<<<< HEAD
        valid_settings = Settings(
=======
        valid_settings = SamplePreprocSettings(
>>>>>>> cbdeee5c
            name, num_input_steps, num_pred_steps_val_test, **conf["settings"]
        )
        valid_period = Period(**conf["periods"]["valid"], name="valid")
        valid_ds = TitanDataset(name, grid, valid_period, param_list, valid_settings)

        test_period = Period(**conf["periods"]["test"], name="test")
        test_ds = TitanDataset(name, grid, test_period, param_list, valid_settings)
        return train_ds, valid_ds, test_ds

    @classmethod
    def from_json(
        cls,
        fname: Path,
        num_input_steps: int,
        num_pred_steps_train: int,
        num_pred_steps_val_test: int,
        config_override: Union[Dict, None] = None,
    ) -> Tuple["TitanDataset", "TitanDataset", "TitanDataset"]:
        with open(fname, "r") as fp:
            conf = json.load(fp)
            if config_override is not None:
                conf = merge_dicts(conf, config_override)
        return cls.from_dict(
            fname.stem,
            conf,
            num_input_steps,
            num_pred_steps_train,
            num_pred_steps_val_test,
        )

    def __str__(self) -> str:
        return f"titan_{self.grid.name}"

    def torch_dataloader(
        self, tl_settings: TorchDataloaderSettings = TorchDataloaderSettings()
    ) -> DataLoader:
        return DataLoader(
            self,
            batch_size=tl_settings.batch_size,
            num_workers=tl_settings.num_workers,
            shuffle=self.shuffle,
            prefetch_factor=tl_settings.prefetch_factor,
            collate_fn=collate_fn,
            pin_memory=tl_settings.pin_memory,
        )

    @property
    def meshgrid(self) -> np.array:
        """array of shape (2, num_lat, num_lon) of (X, Y) values"""
        return self.grid.meshgrid

    @property
    def geopotential_info(self) -> np.array:
        """array of shape (num_lat, num_lon) with geopotential value for each datapoint"""
        return self.grid.geopotential

    @property
    def border_mask(self) -> np.array:
        return self.grid.border_mask

    def shortnames(
        self,
        kind: List[Literal["input", "output", "input_output"]] = [
            "input",
            "output",
            "input_output",
        ],
    ) -> List[str]:
        """
        List of readable names for the parameters in the dataset.
        Does not include grid information (such as geopotentiel and LandSeaMask).
        Make the difference between inputs, outputs.
        """
        return [p.parameter_short_name for p in self.params if p.kind == kind]

    @cached_property
    def units(self) -> Dict[str, str]:
        """
        Return a dictionnary with name and units
        """
        return {p.parameter_short_name: p.unit for p in self.params}

    @cached_property
    def state_weights(self):
        """Weights used in the loss function."""
        kinds = ["output", "input_output"]
        return {
            p.parameter_short_name: p.state_weight
            for p in self.params
            if p.kind in kinds
        }

    @property
    def cache_dir(self) -> Path:
        return get_dataset_path(self.name, self.grid)

    @cached_property
    def domain_info(self) -> DomainInfo:
        """Information on the domain considered. Usefull information for plotting."""
        return DomainInfo(
            grid_limits=self.grid.grid_limits, projection=self.grid.projection
        )


@app.command()
def prepare(
    path_config: Path = DEFAULT_CONFIG,
    num_input_steps: int = 1,
    num_pred_steps_train: int = 1,
    num_pred_steps_val_test: int = 1,
    convert_grib2npy: bool = False,
    compute_stats: bool = True,
    write_valid_samples_list: bool = True,
):
    """Prepares Titan dataset for training.
    This command will:
        - create all needed folders
        - convert gribs to npy and rescale data to the wanted grid
        - establish a list of valid samples for each set
        - computes statistics on all weather parameters."""
    print("--> Preparing Titan Dataset...")

    print("Load dataset configuration...")
    with open(path_config, "r") as fp:
        conf = json.load(fp)

    print("Creating folders...")
    train_ds, valid_ds, test_ds = TitanDataset.from_dict(
        path_config.stem,
        conf,
        num_input_steps,
        num_pred_steps_train,
        num_pred_steps_val_test,
    )
    train_ds.cache_dir.mkdir(exist_ok=True)
    data_dir = train_ds.cache_dir / "data"
    data_dir.mkdir(exist_ok=True)
    print(f"Dataset will be saved in {train_ds.cache_dir}")

    if convert_grib2npy:
        print("Converting gribs to npy...")
        param_list = get_param_list(
            conf, train_ds.grid, load_param_info, get_weight_per_lvl
        )
        sum_dates = (
            list(train_ds.period.date_list)
            + list(valid_ds.period.date_list)
            + list(test_ds.period.date_list)
        )
        dates = sorted(list(set(sum_dates)))
        for date in tqdm.tqdm(dates):
            process_sample_dataset(date, param_list)
        print("Done!")

    conf["settings"]["standardize"] = False
    train_ds, valid_ds, test_ds = TitanDataset.from_dict(
        path_config.stem,
        conf,
        num_input_steps,
        num_pred_steps_train,
        num_pred_steps_val_test,
    )
    if compute_stats:
        print("Computing stats on each parameter...")
        train_ds.compute_parameters_stats()
    if write_valid_samples_list:
        train_ds.write_list_valid_samples()
        valid_ds.write_list_valid_samples()
        test_ds.write_list_valid_samples()

    if compute_stats:
        print("Computing time stats on each parameters, between 2 timesteps...")
        conf["settings"]["standardize"] = True
        train_ds, valid_ds, test_ds = TitanDataset.from_dict(
            path_config.stem,
            conf,
            num_input_steps,
            num_pred_steps_train,
            num_pred_steps_val_test,
        )
        train_ds.compute_time_step_stats()


@app.command()
def describe(path_config: Path = DEFAULT_CONFIG):
    """Describes Titan."""
    train_ds, _, _ = TitanDataset.from_json(path_config, 2, 1, 5)
    train_ds.dataset_info.summary()
    print("Len dataset : ", len(train_ds))
    print("First Item description :")
    print(train_ds[0])


@app.command()
def plot(path_config: Path = DEFAULT_CONFIG):
    """Plots a png and a gif for one sample."""
    train_ds, _, _ = TitanDataset.from_json(path_config, 2, 1, 5)
    print("Plot gif of one sample...")
    sample = train_ds.sample_list[0]
    sample.plot_gif("test.gif")
    print("Plot png for one step of sample...")
    item = sample.load(no_standardize=True)
    sample.plot(item, 0, "test.png")


@app.command()
def speedtest(path_config: Path = DEFAULT_CONFIG, n_iter: int = 5):
    """Makes a loading speed test."""
    train_ds, _, _ = TitanDataset.from_json(path_config, 2, 1, 5)
    data_iter = iter(train_ds.torch_dataloader())
    print("Dataset file_format: ", train_ds.settings.file_format)
    print("Speed test:")
    start_time = time.time()
    for _ in tqdm.trange(n_iter, desc="Loading samples"):
        next(data_iter)
    delta = time.time() - start_time
    print("Elapsed time : ", delta)
    speed = n_iter / delta
    print(f"Loading speed: {round(speed, 3)} batch(s)/sec")


if __name__ == "__main__":
    app()<|MERGE_RESOLUTION|>--- conflicted
+++ resolved
@@ -5,11 +5,7 @@
 from dataclasses import dataclass, field
 from functools import cached_property, lru_cache
 from pathlib import Path
-<<<<<<< HEAD
-from typing import Callable, Dict, List, Literal, Optional, Tuple, Union
-=======
 from typing import Callable, Dict, List, Literal, Tuple, Union
->>>>>>> cbdeee5c
 
 import gif
 import matplotlib.pyplot as plt
@@ -28,17 +24,10 @@
     GridConfig,
     Item,
     NamedTensor,
-<<<<<<< HEAD
-    Param,
     ParamConfig,
     Period,
     Sample,
-    Settings,
-=======
-    ParamConfig,
-    Period,
     SamplePreprocSettings,
->>>>>>> cbdeee5c
     Stats,
     TorchDataloaderSettings,
     WeatherParam,
@@ -109,21 +98,13 @@
     return ParamConfig(unit, level_type, long_name, grid, grib_name, grib_param)
 
 
-<<<<<<< HEAD
-def get_grid_coords(param: Param) -> List[int]:
-=======
 def get_grid_coords(param: WeatherParam) -> List[int]:
->>>>>>> cbdeee5c
     return METADATA["GRIDS"][param.grid.name]["extent"]
 
 
 def get_filepath(
     ds_name: str,
-<<<<<<< HEAD
-    param: Param,
-=======
     param: WeatherParam,
->>>>>>> cbdeee5c
     date: dt.datetime,
     file_format: Literal["npy", "grib"],
 ) -> Path:
@@ -141,12 +122,8 @@
         return npy_path / date.strftime(FORMATSTR) / filename
 
 
-<<<<<<< HEAD
-def process_sample_dataset(ds_name: str, date: dt.datetime, params: List[Param]):
-=======
 def process_sample_dataset(ds_name: str, date: dt.datetime, params: List[WeatherParam]):
->>>>>>> cbdeee5c
-    """Saves each 2D parameter data of the given date as one NPY file."""
+  """Saves each 2D parameter data of the given date as one NPY file."""
     for param in params:
         dest_file = get_filepath(ds_name, param, date, "npy")
         dest_file.parent.mkdir(exist_ok=True)
@@ -163,19 +140,11 @@
 
 
 def fit_to_grid(
-<<<<<<< HEAD
-    param: Param,
-    arr: np.ndarray,
-    lons: np.ndarray,
-    lats: np.ndarray,
-    get_grid_coords: Callable[[Param], List[str]],
-=======
     param: WeatherParam,
     arr: np.ndarray,
     lons: np.ndarray,
     lats: np.ndarray,
     get_grid_coords: Callable[[WeatherParam], List[str]],
->>>>>>> cbdeee5c
 ) -> np.ndarray:
     # already on good grid, nothing to do:
     if param.grid.name == param.native_grid:
@@ -195,13 +164,12 @@
     anti_aliasing = param.grid.name == "PAAROME_1S40"  # True if downsampling
     # upscale or downscale to grid resolution:
     return resize(arr, param.grid.full_size, anti_aliasing=anti_aliasing)
-<<<<<<< HEAD
+
 
 
 @lru_cache(maxsize=50)
 def read_grib(path_grib: Path) -> xr.Dataset:
     return xr.load_dataset(path_grib, engine="cfgrib", backend_kwargs={"indexpath": ""})
-=======
 
 
 @lru_cache(maxsize=50)
@@ -220,69 +188,6 @@
     else:
         arr = ds[param.grib_param].sel(isobaricInhPa=param.level).values
     return arr, lons, lats
-
-
-def load_data_from_disk(
-    ds_name: str,
-    param: WeatherParam,
-    date: dt.datetime,
-    file_format: Literal["npy", "grib"] = "grib",
-):
-    """
-    Function to load invidiual parameter and lead time from a file stored in disk
-    """
-    data_path = get_filepath(ds_name, param, date, file_format)
-    if file_format == "grib":
-        arr, lons, lats = load_data_grib(param, data_path)
-        arr = fit_to_grid(arr, lons, lats)
-    else:
-        arr = np.load(data_path)
-
-    subdomain = param.grid.subdomain
-    arr = arr[subdomain[0] : subdomain[1], subdomain[2] : subdomain[3]]
-    if file_format == "grib":
-        arr = arr[::-1]
-    return arr  # invert latitude
-
-
-def exists(
-    ds_name: str,
-    param: WeatherParam,
-    date: dt.datetime,
-    file_format: Literal["npy", "grib"] = "grib",
-) -> bool:
-    filepath = get_filepath(ds_name, param, date, file_format)
-    return filepath.exists()
-
-
-def get_param_tensor(
-    param: WeatherParam,
-    stats: Stats,
-    dates: List[dt.datetime],
-    settings: SamplePreprocSettings,
-    no_standardize: bool = False,
-) -> torch.tensor:
-    """
-    Fetch data on disk fo the given parameter and all involved dates
-    Unless specified, normalize the samples with parameter-specific constants
-    returns a tensor
-    """
-    arrays = [
-        load_data_from_disk(settings.dataset_name, param, date, settings.file_format)
-        for date in dates
-    ]
-    arr = np.stack(arrays)
-    # Extend dimension to match 3D (level dimension)
-    if len(arr.shape) != 4:
-        arr = np.expand_dims(arr, axis=1)
-    arr = np.transpose(arr, axes=[0, 2, 3, 1])  # shape = (steps, lvl, x, y)
-    if settings.standardize and not no_standardize:
-        name = param.parameter_short_name
-        means = np.asarray(stats[name]["mean"])
-        std = np.asarray(stats[name]["std"])
-        arr = (arr - means) / std
-    return torch.from_numpy(arr)
-
 
 def generate_forcings(
     date: dt.datetime, output_terms: Tuple[float], grid: Grid
@@ -310,59 +215,9 @@
     return lforcings
 
 
-#############################################################
-#                            SAMPLE                         #
-#############################################################
-
-
-@dataclass(slots=True)
-class Sample:
-    """Describes a sample"""
-
-    date_t0: dt.datetime
-    settings: SamplePreprocSettings
-    params: List[WeatherParam]
-    stats: Stats
-    grid: Grid
-    pred_timesteps: Tuple[float] = field(init=False)  # gaps in hours btw step and t0
-    all_dates: Tuple[dt.datetime] = field(init=False)  # date of each step
-
-    def __post_init__(self):
-        """Setups time variables to be able to define a sample.
-        For example for n_inputs = 2, n_preds = 3, step_duration = 3h:
-        all_steps = [-1, 0, 1, 2, 3]
-        all_timesteps = [-3h, 0h, 3h, 6h, 9h]
-        pred_timesteps = [3h, 6h, 9h]
-        all_dates = [24/10/22 21:00,  24/10/23 00:00, 24/10/23 03:00, 24/10/23 06:00, 24/10/23 09:00]
-        """
-        n_inputs, n_preds = self.settings.num_input_steps, self.settings.num_pred_steps
-        all_steps = list(range(-n_inputs + 1, n_preds + 1))
-        all_timesteps = [self.settings.step_duration * step for step in all_steps]
-        self.pred_timesteps = all_timesteps[-n_preds:]
-        self.all_dates = [self.date_t0 + dt.timedelta(hours=ts) for ts in all_timesteps]
-
-    def __repr__(self):
-        return f"Date T0 {self.date_t0}, leadtimes {self.pred_timesteps}"
->>>>>>> cbdeee5c
-
-
-<<<<<<< HEAD
-def load_data_grib(param: Param, path: Path) -> np.ndarray:
-    ds = read_grib(path)
-    assert param.grib_param is not None
-    level_type = ds[param.grib_param].attrs["GRIB_typeOfLevel"]
-    lats = ds.latitude.values
-    lons = ds.longitude.values
-    if level_type != "isobaricInhPa":  # Only one level
-        arr = ds[param.grib_param].values
-    else:
-        arr = ds[param.grib_param].sel(isobaricInhPa=param.level).values
-    return arr, lons, lats
-
-
 def load_data_from_disk(
     ds_name: str,
-    param: Param,
+    param: WeatherParam,
     date: dt.datetime,
     # the member parameter is not accessed if irrelevant
     member: int = 0,
@@ -387,7 +242,7 @@
 
 def exists(
     ds_name: str,
-    param: Param,
+    param: WeatherParam,
     timestamps: Timestamps,
     file_format: Literal["npy", "grib"] = "grib",
 ) -> bool:
@@ -427,12 +282,11 @@
     # validity times are complete datetimes
     validity_times: List[dt.datetime]
 
-
 def get_param_tensor(
-    param: Param,
+    param: WeatherParam,
     stats: Stats,
     timestamps: Timestamps,
-    settings: Settings,
+    settings: SamplePreprocSettings,
     standardize: bool = True,
     member: int = 0,
 ) -> torch.tensor:
@@ -445,78 +299,6 @@
     arrays = [
         load_data_from_disk(
             settings.dataset_name, param, date, member, settings.file_format
-=======
-        Args:
-            param_list (List): List of parameters
-        Returns:
-            Boolean: Whether the sample is available or not
-        """
-        for date in self.all_dates:
-            for param in self.params:
-                if not exists(
-                    self.settings.dataset_name, param, date, self.settings.file_format
-                ):
-                    print("invalid sample")
-                    return False
-        return True
-
-    def load(self, no_standardize: bool = False) -> Item:
-        """
-        Return inputs, outputs, forcings as tensors concatenated into a Item.
-        """
-        linputs, loutputs = [], []
-
-        # Reading parameters from files
-        for param in self.params:
-            state_kwargs = {
-                "feature_names": [param.parameter_short_name],
-                "names": ["timestep", "lat", "lon", "features"],
-            }
-            if param.kind == "input":
-                # forcing is taken for every predicted step
-                dates = self.all_dates[-self.settings.num_pred_steps :]
-                tensor = get_param_tensor(
-                    param, self.stats, dates, self.settings, no_standardize
-                )
-                tmp_state = NamedTensor(tensor=tensor, **deepcopy(state_kwargs))
-
-            elif param.kind == "output":
-                dates = self.all_dates[-self.settings.num_pred_steps :]
-                tensor = get_param_tensor(
-                    param, self.stats, dates, self.settings, no_standardize
-                )
-                tmp_state = NamedTensor(tensor=tensor, **deepcopy(state_kwargs))
-                loutputs.append(tmp_state)
-
-            else:  # input_output
-                tensor = get_param_tensor(
-                    param, self.stats, self.all_dates, self.settings, no_standardize
-                )
-                state_kwargs["names"][0] = "timestep"
-                tmp_state = NamedTensor(
-                    tensor=tensor[-self.settings.num_pred_steps :],
-                    **deepcopy(state_kwargs),
-                )
-
-                loutputs.append(tmp_state)
-                tmp_state = NamedTensor(
-                    tensor=tensor[: self.settings.num_input_steps],
-                    **deepcopy(state_kwargs),
-                )
-                linputs.append(tmp_state)
-
-        lforcings = generate_forcings(
-            date=self.date_t0, output_terms=self.pred_timesteps, grid=self.grid
-        )
-
-        for forcing in lforcings:
-            forcing.unsqueeze_and_expand_from_(linputs[0])
-
-        return Item(
-            inputs=NamedTensor.concat(linputs),
-            outputs=NamedTensor.concat(loutputs),
-            forcing=NamedTensor.concat(lforcings),
->>>>>>> cbdeee5c
         )
         for date in dates
     ]
@@ -533,100 +315,6 @@
     return torch.from_numpy(arr)
 
 
-def generate_forcings(
-    date: dt.datetime, output_terms: Tuple[float], grid: Grid
-) -> List[NamedTensor]:
-    """
-    Generate all the forcing in this function.
-    Return a list of NamedTensor.
-    """
-    lforcings = []
-    time_forcing = NamedTensor(  # doy : day_of_year
-        feature_names=["cos_hour", "sin_hour", "cos_doy", "sin_doy"],
-        tensor=get_year_hour_forcing(date, output_terms).type(torch.float32),
-        names=["timestep", "features"],
-    )
-    solar_forcing = NamedTensor(
-        feature_names=["toa_radiation"],
-        tensor=generate_toa_radiation_forcing(
-            grid.lat, grid.lon, date, output_terms
-        ).type(torch.float32),
-        names=["timestep", "lat", "lon", "features"],
-    )
-    lforcings.append(time_forcing)
-    lforcings.append(solar_forcing)
-
-<<<<<<< HEAD
-    return lforcings
-=======
-    def plot(self, item: Item, step: int, save_path: Path = None) -> None:
-        # Retrieve the named tensor
-        ntensor = item.inputs if step <= 0 else item.outputs
-
-        # Retrieve the timestep data index
-        if step <= 0:  # input step
-            index_tensor = step + self.settings.num_input_steps - 1
-        else:  # output step
-            index_tensor = step - 1
-
-        # Sort parameters by level, to plot each level on one line
-        levels = sorted(list(set([p.level for p in self.params])))
-        dict_params = {level: [] for level in levels}
-        for param in self.params:
-            if param.parameter_short_name in ntensor.feature_names:
-                dict_params[param.level].append(param)
-
-        # Groups levels 0m, 2m and 10m on one "surf" level
-        dict_params["surf"] = []
-        for lvl in [0, 2, 10]:
-            if lvl in levels:
-                dict_params["surf"] += dict_params.pop(lvl)
-
-        # Plot settings
-        kwargs = {"projection": self.grid.projection}
-        nrows = len(dict_params.keys())
-        ncols = max([len(param_list) for param_list in dict_params.values()])
-        fig, axs = plt.subplots(nrows, ncols, figsize=(20, 15), subplot_kw=kwargs)
-
-        for i, level in enumerate(dict_params.keys()):
-            for j, param in enumerate(dict_params[level]):
-                pname = param.parameter_short_name
-                tensor = ntensor[pname][index_tensor, :, :, 0]
-                arr = tensor.numpy()[::-1]  # invert latitude
-                vmin, vmax = self.stats[pname]["min"], self.stats[pname]["max"]
-                img = axs[i, j].imshow(
-                    arr, vmin=vmin, vmax=vmax, extent=self.grid.grid_limits
-                )
-                axs[i, j].set_title(pname)
-                axs[i, j].coastlines(resolution="50m")
-                cbar = fig.colorbar(img, ax=axs[i, j], fraction=0.04, pad=0.04)
-                cbar.set_label(param.unit)
-
-        hours_delta = dt.timedelta(hours=self.settings.step_duration * step)
-        plt.suptitle(f"Run: {self.date_t0} - Valid time: {self.date_t0 + hours_delta}")
-        plt.tight_layout()
-
-        if save_path is not None:
-            plt.savefig(save_path)
-            plt.close()
-
-    @gif.frame
-    def plot_frame(self, item: Item, step: int) -> None:
-        self.plot(item, step)
-
-    def plot_gif(self, save_path: Path):
-        # We don't want to standardize data for plots
-        item = self.load(no_standardize=True)
-        frames = []
-        n_inputs, n_preds = self.settings.num_input_steps, self.settings.num_pred_steps
-        steps = list(range(-n_inputs + 1, n_preds + 1))
-        for step in tqdm.tqdm(steps, desc="Making gif"):
-            frame = self.plot_frame(item, step)
-            frames.append(frame)
-        gif.save(frames, str(save_path), duration=250)
->>>>>>> cbdeee5c
-
-
 #############################################################
 #                            DATASET                        #
 #############################################################
@@ -646,13 +334,8 @@
         name: str,
         grid: Grid,
         period: Period,
-<<<<<<< HEAD
-        params: List[Param],
-        settings: Settings,
-=======
         params: List[WeatherParam],
         settings: SamplePreprocSettings,
->>>>>>> cbdeee5c
     ):
         self.name = name
         self.grid = grid
@@ -801,21 +484,14 @@
 
         param_list = get_param_list(conf, grid, load_param_info, get_weight_per_lvl)
 
-<<<<<<< HEAD
-        train_settings = Settings(
-=======
         train_settings = SamplePreprocSettings(
->>>>>>> cbdeee5c
+
             name, num_input_steps, num_pred_steps_train, **conf["settings"]
         )
         train_period = Period(**conf["periods"]["train"], name="train")
         train_ds = TitanDataset(name, grid, train_period, param_list, train_settings)
 
-<<<<<<< HEAD
-        valid_settings = Settings(
-=======
         valid_settings = SamplePreprocSettings(
->>>>>>> cbdeee5c
             name, num_input_steps, num_pred_steps_val_test, **conf["settings"]
         )
         valid_period = Period(**conf["periods"]["valid"], name="valid")
