--- conflicted
+++ resolved
@@ -454,11 +454,6 @@
         l1_loss.prepare(self, self.interior_mask, self.hparams["hparams"].dataset_info)
         metrics = {"mae": l1_loss}
         save_path = self.hparams["hparams"].save_path
-<<<<<<< HEAD
-        # self.acc_metric = MetricACC(self.hparams["hparams"].dataset_info)
-
-=======
->>>>>>> 0e101482
         self.valid_plotters = [
             StateErrorPlot(metrics, prefix="Validation"),
             PredictionTimestepPlot(
@@ -560,14 +555,7 @@
             metrics[alias] = loss
 
         save_path = self.hparams["hparams"].save_path
-<<<<<<< HEAD
-        max_pred_step = self.hparams["hparams"].num_pred_steps_val_test - 1
-        self.rmse_psd_plot_metric = MetricPSDVar(pred_step=max_pred_step)
-        self.psd_plot_metric = MetricPSDK(save_path, pred_step=max_pred_step)
-        # self.acc_metric = MetricACC(self.hparams["hparams"].dataset_info)
-=======
-
->>>>>>> 0e101482
+
         self.test_plotters = [
             StateErrorPlot(metrics, save_path=save_path),
             SpatialErrorPlot(),
